import os
import re
import sys
import time
import traceback
import logging
import shutil
from queue import Queue
from threading import Thread, Lock
from typing import Tuple, Optional
 
from helpers import get_env
from test_results_reader import read_results

from helix.public import DefaultTestReporter, AzureDevOpsReportingParameters, PackingTestReporter

def process_args() -> Tuple[str, str, str, Optional[str]]:
    if len(sys.argv) < 4 or len(sys.argv) > 5:
        print("Usage:")
        print("run.py <collection URI> <team project> <test run ID>")
        print("run.py <collection URI> <team project> <test run ID> <access token>")
        sys.exit("Expected 3 or 4 arguments")

    # argv[0] is the script name
    collection_uri = sys.argv[1]
    team_project = sys.argv[2]
    test_run_id = sys.argv[3]
    if len(sys.argv) == 5:
        access_token = sys.argv[4] # type: Optional[str]
    else:
        access_token = None

    return collection_uri, team_project, test_run_id, access_token


def main():
    logging.basicConfig(
        format='%(asctime)s: %(levelname)s: %(thread)d: %(module)s(%(lineno)d): %(funcName)s: %(message)s',
        level=logging.INFO,
        handlers=[
            logging.StreamHandler()
        ]
    )
    log = logging.getLogger(__name__)

    collection_uri, team_project, test_run_id, access_token = process_args()

    log.info("Beginning reading of test results.")

    # In case the user puts the results in HELIX_WORKITEM_UPLOAD_ROOT for upload, check there too.
    all_results = read_results([
        os.getcwd(),
        get_env("HELIX_WORKITEM_UPLOAD_ROOT"),
    ])

    reporter = DefaultTestReporter(
        AzureDevOpsReportingParameters(
            collection_uri,
            team_project,
            test_run_id,
            access_token
        )
<<<<<<< HEAD
        log = logging.getLogger(__name__)

        collection_uri, team_project, test_run_id, access_token = process_args()

        worker_count = 10
        q = Queue()

        log.info("Main thread starting {0} workers".format(worker_count))

        workers = []
        for i in range(worker_count):
            worker = UploadWorker(q, i, collection_uri, team_project, test_run_id, access_token)
            worker.daemon = True
            worker.start()
            workers += [worker]

        # https://github.com/dotnet/arcade/issues/7371 - trying to avoid contention for stdout
        time.sleep(5)

        # In case the user puts the results in HELIX_WORKITEM_UPLOAD_ROOT for upload, check there too.
        all_results = read_results([os.getcwd(), get_env("HELIX_WORKITEM_UPLOAD_ROOT")])

        batch_size = 1000
        batches = batch(all_results, batch_size)

        for b in batches:
            q.put(b)
=======
    )
>>>>>>> 735dd20d

    reporter.report_results(all_results)

<<<<<<< HEAD
        log.info("Uploaded all results")

        with workerFailedLock:
            if workerFailed:
                if check_passed_to_workaround_ado_api_failure([os.getcwd(), get_env("HELIX_WORKITEM_UPLOAD_ROOT")]):
                    sys.exit(0)
                else:
                    sys.exit(1337)
    except Exception as anything:
        log.warning("Unhandled exception trying to report to ADO: {}".format(str(anything)))
        log.warning("We'll attempt to count the XUnit results and if XML is present and no failures, return 0")
        if check_passed_to_workaround_ado_api_failure([os.getcwd(), get_env("HELIX_WORKITEM_UPLOAD_ROOT")]):
            sys.exit(0)
        else:
            sys.exit(1138)
=======
    packed_file = PackingTestReporter._file_name()
>>>>>>> 735dd20d

    if os.path.isfile(packed_file):
        shutil.copy(packed_file, os.path.join(get_env("HELIX_WORKITEM_UPLOAD_ROOT"), "test_report.json"))

if __name__ == '__main__':
    main()

<|MERGE_RESOLUTION|>--- conflicted
+++ resolved
@@ -60,59 +60,11 @@
             test_run_id,
             access_token
         )
-<<<<<<< HEAD
-        log = logging.getLogger(__name__)
-
-        collection_uri, team_project, test_run_id, access_token = process_args()
-
-        worker_count = 10
-        q = Queue()
-
-        log.info("Main thread starting {0} workers".format(worker_count))
-
-        workers = []
-        for i in range(worker_count):
-            worker = UploadWorker(q, i, collection_uri, team_project, test_run_id, access_token)
-            worker.daemon = True
-            worker.start()
-            workers += [worker]
-
-        # https://github.com/dotnet/arcade/issues/7371 - trying to avoid contention for stdout
-        time.sleep(5)
-
-        # In case the user puts the results in HELIX_WORKITEM_UPLOAD_ROOT for upload, check there too.
-        all_results = read_results([os.getcwd(), get_env("HELIX_WORKITEM_UPLOAD_ROOT")])
-
-        batch_size = 1000
-        batches = batch(all_results, batch_size)
-
-        for b in batches:
-            q.put(b)
-=======
     )
->>>>>>> 735dd20d
 
     reporter.report_results(all_results)
 
-<<<<<<< HEAD
-        log.info("Uploaded all results")
-
-        with workerFailedLock:
-            if workerFailed:
-                if check_passed_to_workaround_ado_api_failure([os.getcwd(), get_env("HELIX_WORKITEM_UPLOAD_ROOT")]):
-                    sys.exit(0)
-                else:
-                    sys.exit(1337)
-    except Exception as anything:
-        log.warning("Unhandled exception trying to report to ADO: {}".format(str(anything)))
-        log.warning("We'll attempt to count the XUnit results and if XML is present and no failures, return 0")
-        if check_passed_to_workaround_ado_api_failure([os.getcwd(), get_env("HELIX_WORKITEM_UPLOAD_ROOT")]):
-            sys.exit(0)
-        else:
-            sys.exit(1138)
-=======
     packed_file = PackingTestReporter._file_name()
->>>>>>> 735dd20d
 
     if os.path.isfile(packed_file):
         shutil.copy(packed_file, os.path.join(get_env("HELIX_WORKITEM_UPLOAD_ROOT"), "test_report.json"))
