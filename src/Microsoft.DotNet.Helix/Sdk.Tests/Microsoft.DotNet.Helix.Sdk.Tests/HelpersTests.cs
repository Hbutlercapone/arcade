--- conflicted
+++ resolved
@@ -1,10 +1,6 @@
-<<<<<<< HEAD
-using System.Collections.Generic;
-=======
 using System;
 using System.Collections.Generic;
 using System.IO;
->>>>>>> 735dd20d
 using Xunit;
 using System.Net;
 using Newtonsoft.Json;
@@ -43,8 +39,6 @@
 
             Assert.Equal(workItemNameExpected, actual);
         }
-<<<<<<< HEAD
-=======
 
         [Fact]
         public void FailOnceThenPass()
@@ -58,7 +52,6 @@
             
             Assert.True(exists, $"File should exist: {target}");
         }
->>>>>>> 735dd20d
         
         [MemberData(nameof(TwoThousand))]
         [Theory]
