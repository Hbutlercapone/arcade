[CmdletBinding(PositionalBinding=$false)]
Param(
<<<<<<< HEAD
  [string] $verbosity = "minimal",
  [string] $architecture = "",
  [string] $version = "Latest",
  [string] $runtime = "dotnet",
  [string] $RuntimeSourceFeed = "",
  [string] $RuntimeSourceFeedKey = ""
=======
  [string] $verbosity = 'minimal',
  [string] $architecture = '',
  [string] $version = 'Latest',
  [string] $runtime = 'dotnet',
  [string] $RuntimeSourceFeed = '',
  [string] $RuntimeSourceFeedKey = ''
>>>>>>> 8fed91a4
)

. $PSScriptRoot\tools.ps1

$dotnetRoot = Join-Path $RepoRoot '.dotnet'

$installdir = $dotnetRoot
try {
    if ($architecture -and $architecture.Trim() -eq 'x86') {
        $installdir = Join-Path $installdir 'x86'
    }
<<<<<<< HEAD
   InstallDotNet $installdir $version $architecture $runtime $true -RuntimeSourceFeed $RuntimeSourceFeed -RuntimeSourceFeedKey $RuntimeSourceFeedKey
} 
=======
    InstallDotNet $installdir $version $architecture $runtime $true -RuntimeSourceFeed $RuntimeSourceFeed -RuntimeSourceFeedKey $RuntimeSourceFeedKey
}
>>>>>>> 8fed91a4
catch {
  Write-Host $_.ScriptStackTrace
  Write-PipelineTelemetryError -Category 'InitializeToolset' -Message $_
  ExitWithExitCode 1
}

ExitWithExitCode 0<|MERGE_RESOLUTION|>--- conflicted
+++ resolved
@@ -1,20 +1,11 @@
 [CmdletBinding(PositionalBinding=$false)]
 Param(
-<<<<<<< HEAD
-  [string] $verbosity = "minimal",
-  [string] $architecture = "",
-  [string] $version = "Latest",
-  [string] $runtime = "dotnet",
-  [string] $RuntimeSourceFeed = "",
-  [string] $RuntimeSourceFeedKey = ""
-=======
   [string] $verbosity = 'minimal',
   [string] $architecture = '',
   [string] $version = 'Latest',
   [string] $runtime = 'dotnet',
   [string] $RuntimeSourceFeed = '',
   [string] $RuntimeSourceFeedKey = ''
->>>>>>> 8fed91a4
 )
 
 . $PSScriptRoot\tools.ps1
@@ -26,13 +17,8 @@
     if ($architecture -and $architecture.Trim() -eq 'x86') {
         $installdir = Join-Path $installdir 'x86'
     }
-<<<<<<< HEAD
-   InstallDotNet $installdir $version $architecture $runtime $true -RuntimeSourceFeed $RuntimeSourceFeed -RuntimeSourceFeedKey $RuntimeSourceFeedKey
-} 
-=======
     InstallDotNet $installdir $version $architecture $runtime $true -RuntimeSourceFeed $RuntimeSourceFeed -RuntimeSourceFeedKey $RuntimeSourceFeedKey
 }
->>>>>>> 8fed91a4
 catch {
   Write-Host $_.ScriptStackTrace
   Write-PipelineTelemetryError -Category 'InitializeToolset' -Message $_
