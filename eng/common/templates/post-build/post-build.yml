parameters:
  enableSourceLinkValidation: false
  enableSigningValidation: true
  enableSymbolValidation: false
  enableNugetValidation: true
  publishInstallersAndChecksums: false
  SDLValidationParameters:
    enable: false
    continueOnError: false
    params: ''
    artifactNames: ''

  # These parameters let the user customize the call to sdk-task.ps1 for publishing
  # symbols & general artifacts as well as for signing validation
  symbolPublishingAdditionalParameters: ''
  artifactsPublishingAdditionalParameters: ''
  signingValidationAdditionalParameters: ''

  # Which stages should finish execution before post-build stages start
  validateDependsOn:
  - build
  publishDependsOn: 
  - Validate

stages:
- stage: Validate
  dependsOn: ${{ parameters.validateDependsOn }}
  displayName: Validate
  variables:
    - template: common-variables.yml
  jobs:
  - template: setup-maestro-vars.yml

  - job:
    displayName: NuGet Validation
    dependsOn: setupMaestroVars
    condition: eq( ${{ parameters.enableNugetValidation }}, 'true')
    pool:
      vmImage: 'windows-2019'
    variables:
      - name: AzDOProjectName
        value: $[ dependencies.setupMaestroVars.outputs['setReleaseVars.AzDOProjectName'] ]
      - name: AzDOPipelineId
        value: $[ dependencies.setupMaestroVars.outputs['setReleaseVars.AzDOPipelineId'] ]
      - name: AzDOBuildId
        value: $[ dependencies.setupMaestroVars.outputs['setReleaseVars.AzDOBuildId'] ]
    steps:
      - task: DownloadBuildArtifacts@0
        displayName: Download Package Artifacts
        inputs:
          buildType: specific
          buildVersionToDownload: specific
          project: $(AzDOProjectName)
          pipeline: $(AzDOPipelineId)
          buildId: $(AzDOBuildId)
          artifactName: PackageArtifacts

<<<<<<< HEAD
  - ${{ if eq(parameters.enableSigningValidation, 'true') }}:
    - job:
      displayName: Signing Validation
      pool:
        vmImage: 'windows-2019'
      steps:
        # This is necessary whenever we want to publish/restore to an AzDO private feed
        # Since sdk-task.ps1 tries to restore packages we need to do this authentication here
        # otherwise it'll complain about accessing a private feed.
        - task: NuGetAuthenticate@0
          displayName: 'Authenticate to AzDO Feeds'

        - task: DownloadBuildArtifacts@0
          displayName: Download Package Artifacts
          inputs:
            buildType: current
            artifactName: PackageArtifacts
=======
      - task: PowerShell@2
        displayName: Validate
        inputs:
          filePath: $(Build.SourcesDirectory)/eng/common/post-build/nuget-validation.ps1
          arguments: -PackagesPath $(Build.ArtifactStagingDirectory)/PackageArtifacts/ 
            -ToolDestinationPath $(Agent.BuildDirectory)/Extract/ 
>>>>>>> 8fed91a4

  - job:
    displayName: Signing Validation
    dependsOn: setupMaestroVars
    condition: eq( ${{ parameters.enableSigningValidation }}, 'true')
    variables:
      - template: common-variables.yml
      - name: AzDOProjectName
        value: $[ dependencies.setupMaestroVars.outputs['setReleaseVars.AzDOProjectName'] ]
      - name: AzDOPipelineId
        value: $[ dependencies.setupMaestroVars.outputs['setReleaseVars.AzDOPipelineId'] ]
      - name: AzDOBuildId
        value: $[ dependencies.setupMaestroVars.outputs['setReleaseVars.AzDOBuildId'] ]
    pool:
      vmImage: 'windows-2019'
    steps:
      - task: DownloadBuildArtifacts@0
        displayName: Download Package Artifacts
        inputs:
          buildType: specific
          buildVersionToDownload: specific
          project: $(AzDOProjectName)
          pipeline: $(AzDOPipelineId)
          buildId: $(AzDOBuildId)
          artifactName: PackageArtifacts

      # This is necessary whenever we want to publish/restore to an AzDO private feed
      # Since sdk-task.ps1 tries to restore packages we need to do this authentication here
      # otherwise it'll complain about accessing a private feed.
      - task: NuGetAuthenticate@0
        displayName: 'Authenticate to AzDO Feeds'

      - task: PowerShell@2
        displayName: Enable cross-org publishing
        inputs:
          filePath: eng\common\enable-cross-org-publishing.ps1
          arguments: -token $(dn-bot-dnceng-artifact-feeds-rw)

      - task: PowerShell@2
        displayName: Validate
        inputs:
          filePath: eng\common\sdk-task.ps1
          arguments: -task SigningValidation -restore -msbuildEngine dotnet
            /p:PackageBasePath='$(Build.ArtifactStagingDirectory)/PackageArtifacts'
            /p:SignCheckExclusionsFile='$(Build.SourcesDirectory)/eng/SignCheckExclusionsFile.txt'
            ${{ parameters.signingValidationAdditionalParameters }}

      - template: ../steps/publish-logs.yml
        parameters:
          StageLabel: 'Validation'
          JobLabel: 'Signing'

  - job:
    displayName: SourceLink Validation
    dependsOn: setupMaestroVars
    condition: eq( ${{ parameters.enableSourceLinkValidation }}, 'true')
    variables:
      - template: common-variables.yml
      - name: AzDOProjectName
        value: $[ dependencies.setupMaestroVars.outputs['setReleaseVars.AzDOProjectName'] ]
      - name: AzDOPipelineId
        value: $[ dependencies.setupMaestroVars.outputs['setReleaseVars.AzDOPipelineId'] ]
      - name: AzDOBuildId
        value: $[ dependencies.setupMaestroVars.outputs['setReleaseVars.AzDOBuildId'] ]
    pool:
      vmImage: 'windows-2019'
    steps:
      - task: DownloadBuildArtifacts@0
        displayName: Download Blob Artifacts
        inputs:
          buildType: specific
          buildVersionToDownload: specific
          project: $(AzDOProjectName)
          pipeline: $(AzDOPipelineId)
          buildId: $(AzDOBuildId)
          artifactName: BlobArtifacts

      - task: PowerShell@2
        displayName: Validate
        inputs:
          filePath: $(Build.SourcesDirectory)/eng/common/post-build/sourcelink-validation.ps1
          arguments: -InputPath $(Build.ArtifactStagingDirectory)/BlobArtifacts/ 
            -ExtractPath $(Agent.BuildDirectory)/Extract/ 
            -GHRepoName $(Build.Repository.Name) 
            -GHCommit $(Build.SourceVersion)
            -SourcelinkCliVersion $(SourceLinkCLIVersion)
        continueOnError: true

  - template: /eng/common/templates/job/execute-sdl.yml
    parameters:
      enable: ${{ parameters.SDLValidationParameters.enable }}
      dependsOn: setupMaestroVars
      additionalParameters: ${{ parameters.SDLValidationParameters.params }}
      continueOnError: ${{ parameters.SDLValidationParameters.continueOnError }}
      artifactNames: ${{ parameters.SDLValidationParameters.artifactNames }}

- template: \eng\common\templates\post-build\channels\generic-public-channel.yml
  parameters:
    artifactsPublishingAdditionalParameters: ${{ parameters.artifactsPublishingAdditionalParameters }}
    dependsOn: ${{ parameters.publishDependsOn }}
    publishInstallersAndChecksums: ${{ parameters.publishInstallersAndChecksums }}
    symbolPublishingAdditionalParameters: ${{ parameters.symbolPublishingAdditionalParameters }}
    stageName: 'NetCore_Dev5_Publish'
    channelName: '.NET Core 5 Dev'
    channelId: 131
    transportFeed: 'https://pkgs.dev.azure.com/dnceng/public/_packaging/dotnet5-transport/nuget/v3/index.json'
    shippingFeed: 'https://pkgs.dev.azure.com/dnceng/public/_packaging/dotnet5/nuget/v3/index.json'
    symbolsFeed: 'https://pkgs.dev.azure.com/dnceng/public/_packaging/dotnet5-symbols/nuget/v3/index.json'

- template: \eng\common\templates\post-build\channels\generic-public-channel.yml
  parameters:
    artifactsPublishingAdditionalParameters: ${{ parameters.artifactsPublishingAdditionalParameters }}
    dependsOn: ${{ parameters.publishDependsOn }}
    publishInstallersAndChecksums: ${{ parameters.publishInstallersAndChecksums }}
    symbolPublishingAdditionalParameters: ${{ parameters.symbolPublishingAdditionalParameters }}
    stageName: 'Net_Eng_Latest_Publish'
    channelName: '.NET Eng - Latest'
    channelId: 2
    transportFeed: 'https://pkgs.dev.azure.com/dnceng/public/_packaging/dotnet-eng/nuget/v3/index.json'
    shippingFeed: 'https://pkgs.dev.azure.com/dnceng/public/_packaging/dotnet-eng/nuget/v3/index.json'
    symbolsFeed: 'https://pkgs.dev.azure.com/dnceng/public/_packaging/dotnet-eng-symbols/nuget/v3/index.json'

- template: \eng\common\templates\post-build\channels\generic-public-channel.yml
  parameters:
    artifactsPublishingAdditionalParameters: ${{ parameters.artifactsPublishingAdditionalParameters }}
    dependsOn: ${{ parameters.publishDependsOn }}
    publishInstallersAndChecksums: ${{ parameters.publishInstallersAndChecksums }}
    symbolPublishingAdditionalParameters: ${{ parameters.symbolPublishingAdditionalParameters }}
    stageName: 'Net_Eng_Validation_Publish'
    channelName: '.NET Eng - Validation'
    channelId: 9
    transportFeed: 'https://pkgs.dev.azure.com/dnceng/public/_packaging/dotnet-eng/nuget/v3/index.json'
    shippingFeed: 'https://pkgs.dev.azure.com/dnceng/public/_packaging/dotnet-eng/nuget/v3/index.json'
    symbolsFeed: 'https://pkgs.dev.azure.com/dnceng/public/_packaging/dotnet-eng-symbols/nuget/v3/index.json'

- template: \eng\common\templates\post-build\channels\generic-public-channel.yml
  parameters:
    artifactsPublishingAdditionalParameters: ${{ parameters.artifactsPublishingAdditionalParameters }}
    dependsOn: ${{ parameters.publishDependsOn }}
    publishInstallersAndChecksums: ${{ parameters.publishInstallersAndChecksums }}
    symbolPublishingAdditionalParameters: ${{ parameters.symbolPublishingAdditionalParameters }}
    stageName: 'General_Testing_Publish'
    channelName: 'General Testing'
    channelId: 529
    transportFeed: 'https://pkgs.dev.azure.com/dnceng/public/_packaging/general-testing/nuget/v3/index.json'
    shippingFeed: 'https://pkgs.dev.azure.com/dnceng/public/_packaging/general-testing/nuget/v3/index.json'
    symbolsFeed: 'https://pkgs.dev.azure.com/dnceng/public/_packaging/general-testing-symbols/nuget/v3/index.json'

- template: \eng\common\templates\post-build\channels\generic-public-channel.yml
  parameters:
    artifactsPublishingAdditionalParameters: ${{ parameters.artifactsPublishingAdditionalParameters }}
    dependsOn: ${{ parameters.publishDependsOn }}
    publishInstallersAndChecksums: ${{ parameters.publishInstallersAndChecksums }}
    symbolPublishingAdditionalParameters: ${{ parameters.symbolPublishingAdditionalParameters }}
    stageName: 'NETCore_Tooling_Dev_Publishing'
    channelName: '.NET Core Tooling Dev'
    channelId: 548
    transportFeed: 'https://pkgs.dev.azure.com/dnceng/public/_packaging/dotnet-tools/nuget/v3/index.json'
    shippingFeed: 'https://pkgs.dev.azure.com/dnceng/public/_packaging/dotnet-tools/nuget/v3/index.json'
    symbolsFeed: 'https://pkgs.dev.azure.com/dnceng/public/_packaging/dotnet-tools-symbols/nuget/v3/index.json'

- template: \eng\common\templates\post-build\channels\generic-public-channel.yml
  parameters:
    artifactsPublishingAdditionalParameters: ${{ parameters.artifactsPublishingAdditionalParameters }}
    dependsOn: ${{ parameters.publishDependsOn }}
    publishInstallersAndChecksums: ${{ parameters.publishInstallersAndChecksums }}
    symbolPublishingAdditionalParameters: ${{ parameters.symbolPublishingAdditionalParameters }}
    stageName: 'NETCore_Tooling_Release_Publishing'
    channelName: '.NET Core Tooling Release'
    channelId: 549
    transportFeed: 'https://pkgs.dev.azure.com/dnceng/public/_packaging/dotnet-tools/nuget/v3/index.json'
    shippingFeed: 'https://pkgs.dev.azure.com/dnceng/public/_packaging/dotnet-tools/nuget/v3/index.json'
    symbolsFeed: 'https://pkgs.dev.azure.com/dnceng/public/_packaging/dotnet-tools-symbols/nuget/v3/index.json'

- template: \eng\common\templates\post-build\channels\generic-internal-channel.yml
  parameters:
    artifactsPublishingAdditionalParameters: ${{ parameters.artifactsPublishingAdditionalParameters }}
    dependsOn: ${{ parameters.publishDependsOn }}
    publishInstallersAndChecksums: ${{ parameters.publishInstallersAndChecksums }}
    symbolPublishingAdditionalParameters: ${{ parameters.symbolPublishingAdditionalParameters }}
    stageName: 'NET_Internal_Tooling_Publishing'
    channelName: '.NET Internal Tooling'
    channelId: 551
    transportFeed: 'https://pkgs.dev.azure.com/dnceng/internal/_packaging/dotnet-tools-internal/nuget/v3/index.json'
    shippingFeed: 'https://pkgs.dev.azure.com/dnceng/internal/_packaging/dotnet-tools-internal/nuget/v3/index.json'
    symbolsFeed: 'https://pkgs.dev.azure.com/dnceng/internal/_packaging/dotnet-tools-internal-symbols/nuget/v3/index.json'

- template: \eng\common\templates\post-build\channels\generic-public-channel.yml
  parameters:
    artifactsPublishingAdditionalParameters: ${{ parameters.artifactsPublishingAdditionalParameters }}
    dependsOn: ${{ parameters.publishDependsOn }}
    publishInstallersAndChecksums: ${{ parameters.publishInstallersAndChecksums }}
    symbolPublishingAdditionalParameters: ${{ parameters.symbolPublishingAdditionalParameters }}
    stageName: 'NETCore_Experimental_Publishing'
    channelName: '.NET Core Experimental'
    channelId: 562
    transportFeed: 'https://pkgs.dev.azure.com/dnceng/public/_packaging/dotnet-experimental/nuget/v3/index.json'
    shippingFeed: 'https://pkgs.dev.azure.com/dnceng/public/_packaging/dotnet-experimental/nuget/v3/index.json'
    symbolsFeed: 'https://pkgs.dev.azure.com/dnceng/public/_packaging/dotnet-experimental-symbols/nuget/v3/index.json'

- template: \eng\common\templates\post-build\channels\generic-public-channel.yml
  parameters:
    artifactsPublishingAdditionalParameters: ${{ parameters.artifactsPublishingAdditionalParameters }}
    dependsOn: ${{ parameters.publishDependsOn }}
    publishInstallersAndChecksums: ${{ parameters.publishInstallersAndChecksums }}
    symbolPublishingAdditionalParameters: ${{ parameters.symbolPublishingAdditionalParameters }}
    stageName: 'Net_Eng_Services_Int_Publish'
    channelName: '.NET Eng Services - Int'
    channelId: 678
    transportFeed: 'https://pkgs.dev.azure.com/dnceng/public/_packaging/dotnet-eng/nuget/v3/index.json'
    shippingFeed: 'https://pkgs.dev.azure.com/dnceng/public/_packaging/dotnet-eng/nuget/v3/index.json'
    symbolsFeed: 'https://pkgs.dev.azure.com/dnceng/public/_packaging/dotnet-eng-symbols/nuget/v3/index.json'

- template: \eng\common\templates\post-build\channels\generic-public-channel.yml
  parameters:
    artifactsPublishingAdditionalParameters: ${{ parameters.artifactsPublishingAdditionalParameters }}
    dependsOn: ${{ parameters.publishDependsOn }}
    publishInstallersAndChecksums: ${{ parameters.publishInstallersAndChecksums }}
    symbolPublishingAdditionalParameters: ${{ parameters.symbolPublishingAdditionalParameters }}
    stageName: 'Net_Eng_Services_Prod_Publish'
    channelName: '.NET Eng Services - Prod'
    channelId: 679
    transportFeed: 'https://pkgs.dev.azure.com/dnceng/public/_packaging/dotnet-eng/nuget/v3/index.json'
    shippingFeed: 'https://pkgs.dev.azure.com/dnceng/public/_packaging/dotnet-eng/nuget/v3/index.json'
    symbolsFeed: 'https://pkgs.dev.azure.com/dnceng/public/_packaging/dotnet-eng-symbols/nuget/v3/index.json'<|MERGE_RESOLUTION|>--- conflicted
+++ resolved
@@ -55,32 +55,12 @@
           buildId: $(AzDOBuildId)
           artifactName: PackageArtifacts
 
-<<<<<<< HEAD
-  - ${{ if eq(parameters.enableSigningValidation, 'true') }}:
-    - job:
-      displayName: Signing Validation
-      pool:
-        vmImage: 'windows-2019'
-      steps:
-        # This is necessary whenever we want to publish/restore to an AzDO private feed
-        # Since sdk-task.ps1 tries to restore packages we need to do this authentication here
-        # otherwise it'll complain about accessing a private feed.
-        - task: NuGetAuthenticate@0
-          displayName: 'Authenticate to AzDO Feeds'
-
-        - task: DownloadBuildArtifacts@0
-          displayName: Download Package Artifacts
-          inputs:
-            buildType: current
-            artifactName: PackageArtifacts
-=======
       - task: PowerShell@2
         displayName: Validate
         inputs:
           filePath: $(Build.SourcesDirectory)/eng/common/post-build/nuget-validation.ps1
           arguments: -PackagesPath $(Build.ArtifactStagingDirectory)/PackageArtifacts/ 
             -ToolDestinationPath $(Agent.BuildDirectory)/Extract/ 
->>>>>>> 8fed91a4
 
   - job:
     displayName: Signing Validation
